--- conflicted
+++ resolved
@@ -1,4 +1,3 @@
-<<<<<<< HEAD
 2017-08-09 Francois Suter (Cobweb)  <typo3@cobweb.ch>
 
 	* Added possibility to register custom process steps, resolves #23
@@ -17,7 +16,7 @@
 
 	* Refactored Importer class, resolves #8
 	* Added command controller, resolves #20
-=======
+
 2017-03-31 Francois Suter (Cobweb)  <typo3@cobweb.ch>
 
 	* Corrected name pattern for new records placeholders, resolves #10
@@ -26,7 +25,6 @@
 2017-03-25 Francois Suter (Cobweb)  <typo3@cobweb.ch>
 
 	* Corrected usage of old "additionalFields" property name, resolves #9
->>>>>>> c2de9942
 
 2017-03-23 Francois Suter (Cobweb)  <typo3@cobweb.ch>
 
