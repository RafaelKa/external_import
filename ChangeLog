--- conflicted
+++ resolved
@@ -1,13 +1,11 @@
-<<<<<<< HEAD
-2017-10-14 Francois Suter (Cobweb)  <typo3@cobweb.ch>
-
-	* Improved transformation properties, resolves #4
-=======
 2017-10-27 Francois Suter (Cobweb)  <typo3@cobweb.ch>
 
 	* Improved handling of storage pid, resolves #30
 	* Adapted all unit and functional tests to TYPO3 v8 and nimut/testing-framework
->>>>>>> c4a8a904
+
+2017-10-14 Francois Suter (Cobweb)  <typo3@cobweb.ch>
+
+	* Improved transformation properties, resolves #4
 
 2017-08-09 Francois Suter (Cobweb)  <typo3@cobweb.ch>
 
