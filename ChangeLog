<<<<<<< HEAD
2017-11-12 Francois Suter (Cobweb)  <typo3@cobweb.ch>

	* Added information about mapping MM relations, resolves #34

2017-11-11 Francois Suter (Cobweb)  <typo3@cobweb.ch>

	* Added note about "requiring" fields, resolves #36
	* Renamed column configuration properties containing underscores, resolves #38

2017-11-09 Francois Suter (Cobweb)  <typo3@cobweb.ch>

	* Updated documentation, resolves #26

2017-11-08 Francois Suter (Cobweb)  <typo3@cobweb.ch>

	* Added possibility of default value for mapping configurations, resolves #35
	* Moved Connector callback to own Step class, resolves #37

2017-11-05 Francois Suter (Cobweb)  <typo3@cobweb.ch>

	* Fixed import of nested structures as pages, resolves #11
	* Improved handling of Scheduler availability, resolves #33

2017-10-27 Francois Suter (Cobweb)  <typo3@cobweb.ch>

	* Improved handling of storage pid, resolves #30
	* Adapted all unit and functional tests to TYPO3 v8 and nimut/testing-framework
	* Cleaned up the Importer class, resolves #25
	* Switched to moment.js for date formatting in Log module, resolves #19

2017-10-14 Francois Suter (Cobweb)  <typo3@cobweb.ch>

	* Improved transformation properties, resolves #4

2017-08-09 Francois Suter (Cobweb)  <typo3@cobweb.ch>

	* Added possibility to register custom process steps, resolves #23
	* Removed old upgrade wizard, resolves #13
	* Adapted import API to refactored step structure, resolves #22

2017-08-08 Francois Suter (Cobweb)  <typo3@cobweb.ch>

	* Corrected usage of "useColumnIndex" in configuration loading, resolves #24

2017-07-12 Francois Suter (Cobweb)  <typo3@cobweb.ch>

	* Improved configuration loading and validation, resolves #18

2017-06-16 Francois Suter (Cobweb)  <typo3@cobweb.ch>

	* Refactored Importer class, resolves #8
	* Added command controller, resolves #20
=======
2017-03-31 André Wuttig (portrino)  <wuttig@portrino.de>

	* Add priority to scheduler task option label for easier selecting of items to synchronuze when having multiple
	  configurations for one table
>>>>>>> 4fb5489b

2017-03-31 Francois Suter (Cobweb)  <typo3@cobweb.ch>

	* Corrected name pattern for new records placeholders, resolves #10
	* Released version 3.0.6

2017-03-25 Francois Suter (Cobweb)  <typo3@cobweb.ch>

	* Corrected usage of old "additionalFields" property name, resolves #9

2017-03-23 Francois Suter (Cobweb)  <typo3@cobweb.ch>

	* Corrected logic of "useColumnIndex" validator, resolves #3
	* Corrected logic of column configuration validator for XML-type data, resolves #5
	* Released version 3.0.5

2017-03-01 Francois Suter (Cobweb)  <typo3@cobweb.ch>

	* Fixed wrong declaration of Data Module menu items, resolves #1
	* Released version 3.0.4

2016-11-16 Francois Suter (Cobweb)  <typo3@cobweb.ch>

	* Fixed display of saved search in Data Import module, resolves #78721
	* Improved column configuration validator with additional warnings, resolves #78723
	* Released version 3.0.3, resolves #78724

2016-11-15 Francois Suter (Cobweb)  <typo3@cobweb.ch>

	* Fixed permissions for main backend module, resolves #77399
	* Added information about autoloading cache, resolves #77703
	* Improved configuration validation check before import, resolves #78713
	* Corrected column validator for "0" value, resolves #78485
	* Corrected validation rule for column configuration, resolves #78487

2016-08-03 Francois Suter (Cobweb)  <typo3@cobweb.ch>

	* Corrected wrong namespace, resolves #77295
	* Added API for retrieving existing uids, resolves #77305
	* Improved documentation about handling of namespaces in XML data, resolves #77241
	* Released version 3.0.2, resolves #77394

2016-07-25 Francois Suter (Cobweb)  <typo3@cobweb.ch>

	* Released version 3.0.1, resolves #77237

2016-07-19 Francois Suter (Cobweb)  <typo3@cobweb.ch>

	* Improved check for failed connector service initialization, resolves #77151

2016-06-13 Francois Suter (Cobweb)  <typo3@cobweb.ch>

	* Added configuration validator, resolves #59250
	* Harmonized naming of "ctrl" properties, resolves #76607
	* Added logging, resolves #76618
	* Added composer support, resolves #76621
	* Released version 3.0.0, resolves #76583

2016-06-10 Francois Suter (Cobweb)  <typo3@cobweb.ch>

	* Added wizard for Scheduler tasks migration, resolves #76017

2016-06-09 Francois Suter (Cobweb)  <typo3@cobweb.ch>

	* Expanded scope of clearCache property, resolves #76133

2016-05-20 Francois Suter (Cobweb)  <typo3@cobweb.ch>

	* Refactored BE module, compatible with TYPO3 CMS 7, removed ExtJS, resolves #59441
	* Moved languages files to XLIFF, resolves #76251
	* Removed deprecated properties, resolves #76252

2016-05-02 Francois Suter (Cobweb)  <typo3@cobweb.ch>

	* Moved to namespaces, applied PSR-2, replaced old API calls, resolves #76016

2015-09-08 Francois Suter (Cobweb)  <typo3@cobweb.ch>

	* Corrected wrong object being passed to process parameters hook, resolves #69579
	* Released version 2.5.1, resolves #69604

2015-06-11 Francois Suter (Cobweb)  <typo3@cobweb.ch>

	* Released version 2.5.0, resolves #67412

2015-06-07 Francois Suter (Cobweb)  <typo3@cobweb.ch>

	* Added proper handling of MM_opposite_field property in MM relations, resolves #65648

2015-05-28 Francois Suter (Cobweb)  <typo3@cobweb.ch>

	* Corrected handling of MM relations, resolves #64775

2015-05-25 Francois Suter (Cobweb)  <typo3@cobweb.ch>

	* Used reverseOrder flag for inverting sorted records, resolves #67132

2015-05-05 Francois Suter (Cobweb)  <typo3@cobweb.ch>

	* Added hook for processing connector parameters, resolves #66796 (thanks to Julien Henchoz)

2015-01-14 Francois Suter (Cobweb)  <typo3@cobweb.ch>

	* Allowed for import of very large XML files, resolves #63762 (thanks to Uwe Harnischmacher)
	* Released version 2.4.1, resolves #64283

2014-11-26 Francois Suter (Cobweb)  <typo3@cobweb.ch>

	* Released version 2.4.0, resolves #58038

2014-11-16 Francois Suter (Cobweb)  <typo3@cobweb.ch>

	* Added feature to preserve XML structure of imported values, resolves ##63012
	* Improved manual by adding scope in properties TOC

2014-08-06 Francois Suter (Cobweb)  <typo3@cobweb.ch>

	* Improved performance of handled items check, resolves #60445 (thanks to Johannes Feustel)
	* Improved description of reference_uid property, resolves #60808
	* Released version 2.3.2, resolves #60823

2014-06-19 Francois Suter (Cobweb)  <typo3@cobweb.ch>

	* Ensured proper initialization of task list in Scheduler repository, resolves #59381
	* Corrected LaTeX setup for PDF rendering, resolves #59386
	* Corrected logic to avoid duplicate inserts when update is disabled, resolves #59609
	* Released version 2.3.1, resolves #59667

2014-06-05 Francois Suter (Cobweb)  <typo3@cobweb.ch>

	* Released version 2.3.0, resolves #58038

2014-06-01 Francois Suter (Cobweb)  <typo3@cobweb.ch>

	* Fixed array integrity after pre-processor calls, resolves #56186
	* Added support for ###PID_IN_USE### marker in mapping where clause, resolves #56270
	* Added implementation of singleton class in sample user function, resolves #58399
	* Improved description of MM mappings, resolves #59214

2014-05-30 Francois Suter (Cobweb)  <typo3@cobweb.ch>

	* Removed invalid use of "value" property in MM handling, resolves #59240
	* Formalized deprecation of old properties, resolves #59222

2014-05-22 Francois Suter (Cobweb)  <typo3@cobweb.ch>

	* Added support for one to many relations in mapping, resolves #52664

2014-05-15 Francois Suter (Cobweb)  <typo3@cobweb.ch>

	* Cleaned up some CGL violations, resolves #51686

2014-05-08 Francois Suter (Cobweb)  <typo3@cobweb.ch>

	* Added possibility to apply XPath query directly on current node, resolves #51534

2014-05-02 Francois Suter (Cobweb)  <typo3@cobweb.ch>

	* Moved documentation to reStructuredText, resolves #58360

2014-04-30 Francois Suter (Cobweb)  <typo3@cobweb.ch>

	* Corrected wrong property name in soft matching process, resolves #56629

2014-04-27 Francois Suter (Cobweb)  <typo3@cobweb.ch>

	* Ensured compatibility with TYPO3 CMS 6.2, resolves #56629

2013-08-20 Francois Suter (Cobweb)  <typo3@cobweb.ch>

	* Improved empty check for external reference values, resolves #51200
	* Corrected various errors in the manual, resolves #50626

2013-07-22 Francois Suter (Cobweb)  <typo3@cobweb.ch>

	* Fixed erroneous registration of error messages, resolves #49383
	* Corrected handling of limitless execution time for ExtJS calls, resolves #43941
	* Fixed wrong evaluation of rights to synchronization action, resolves #49415
	* Ensured compatibility with TYPO3 CMS 6.1, resolves #50294
	* Released version 2.2.0

2013-01-24 Francois Suter (Cobweb)  <typo3@cobweb.ch>

	* Released version 2.1.0

2013-01-23  Francois Suter (Cobweb)  <typo3@cobweb.ch>

	* Added possibility to tap reference nodes directly in XML, resolves #30015

2013-01-18  Francois Suter (Cobweb)  <typo3@cobweb.ch>

	* Ensured compatibility with TYPO3 CMS 6.0, resolves #44303

2012-11-01  Francois Suter (Cobweb)  <typo3@cobweb.ch>

	* Restored usage of time limit in AJAX timeout definition, resolves #42326 (thanks to Andreas Kiessling)
	* Released version 2.0.4

2012-07-20  Francois Suter (Cobweb)  <typo3@cobweb.ch>

	* Corrected case error in CSS reference for BE module, resolves #39117
	* Corrected error with hook names in the manual, resolves #33196
	* Released version 2.0.3

2012-06-15  Francois Suter (Cobweb)  <typo3@cobweb.ch>

	* Corrected case error in layout reference for BE module, resolves #38385
	* Released version 2.0.2

2012-06-15  Francois Suter (Cobweb)  <typo3@cobweb.ch>

	* Released version 2.0.1 (with missing updated manual)
	* Released version 2.0.0

2012-06-09  Francois Suter (Cobweb)  <typo3@cobweb.ch>

	* Added support for custom data handlers, resolves #29196

2012-06-07  Francois Suter (Cobweb)  <typo3@cobweb.ch>

	* Added support for namespaces in XML handling, resolves #30779

2012-05-29  Francois Suter (Cobweb)  <typo3@cobweb.ch>

	* Added check to avoid overwriting imported records' pid, references #31787 (thanks to Ian)
	* Added check to use only records with non-empty external references in mapping, resolves #31787 (thanks to Ian)

2012-05-25  Francois Suter (Cobweb)  <typo3@cobweb.ch>

	* Used SwiftMailer for reporting mail, resolves #13711

2012-05-21  Francois Suter (Cobweb)  <typo3@cobweb.ch>

	* Replaced excludedOperations by disabledOperations for naming consistency, resolves #29301

2012-05-20  Francois Suter (Cobweb)  <typo3@cobweb.ch>

	* Removed the doNotLoadInFE flag, resolves #37325
	* Moved the whole BE module logic to Extbase and ExtJS, resolves #13836
	* Adapted the BE module to match the TYPO3 skin, resolves #13835
	* Removed all legacy code, resolves #5106

2011-05-20  Francois Suter (Cobweb)  <typo3@cobweb.ch>

	* Used PHP time limit also for AJAX timeout, resolves #25893

2011-05-14  Francois Suter (Cobweb)  <typo3@cobweb.ch>

	* Corrected time zone handling in sample parse date method, resolves #26292
	* Properly localized all strings in extension configuration, resolves #13647

2011-05-06  Francois Suter (Cobweb)  <typo3@cobweb.ch>

	* Corrected bug with wrongly preserved MM-relations when no mapping is available, resolves #26661

2011-04-05  Francois Suter (Cobweb)  <typo3@cobweb.ch>

	* Removed French translations, resolves #25712

2011-03-15  Francois Suter (Cobweb)  <typo3@cobweb.ch>

	* Added support for self-referential mappings, resolves #13852
	* Corrected bug with disabling of TCEmain logging, resolves #13855

 2011-03-14  Francois Suter (Cobweb)  <typo3@cobweb.ch>

	* Dropped Gabriel support, resolves #13834

2011-03-08  Francois Suter (Cobweb)  <typo3@cobweb.ch>

	* Released version 1.2.0

2011-03-05  Francois Suter (Cobweb)  <typo3@cobweb.ch>

	* Added possibility to disable TCEmain logging, resolves #10663

2011-02-17  Francois Suter (Cobweb)  <typo3@cobweb.ch>

	* Changed value of flushOutput configuration option to off

2011-02-16  Francois Suter (Cobweb)  <typo3@cobweb.ch>

	* Added property for trimming input data, resolves #12666

2011-01-25  Francois Suter (Cobweb)  <typo3@cobweb.ch>

	* Added SQL condition to restrict the set of records being acted upon during import, resolves #10676

2011-01-11  Francois Suter (Cobweb)  <typo3@cobweb.ch>

	* Added softer matching methods to value mappings, resolves #12090

2011-01-10  Francois Suter (Cobweb)  <typo3@cobweb.ch>

	* Corrected data sample creation for XML format, resolves #12028

2011-01-09  Francois Suter (Cobweb)  <typo3@cobweb.ch>

	* Added support for XPath queries relative to selected nodes in XML data, resolves #12027

2011-01-07  Francois Suter (Cobweb)  <typo3@cobweb.ch>

	* Added possibility to retrieve values from node attributes in XML data, resolves #12004
	* Corrected import process to abort it when import data type is not defined, resolves #12001

2010-12-13  Francois Suter (Cobweb)  <typo3@cobweb.ch>

	* Added support for rich-text fields, resolves #11344
	* Added support for exceptions thrown by connectors, resolves #11159

2010-11-29  Francois Suter (Cobweb)  <typo3@cobweb.ch>

	* Corrected wrong extension key in suggestion list (thanks to Fabien Udriot)
	* Corrected some wrong initializations in external_import configuration display (BE module)

2010-10-25  Francois Suter (Cobweb)  <typo3@cobweb.ch>

	* Released to TER as version 1.1.0

2010-10-23  Francois Suter (Cobweb)  <typo3@cobweb.ch>

	* Added support for additional where clause in foreign mappings, resolves #9277

2010-09-14  Francois Suter (Cobweb)  <typo3@cobweb.ch>

	* Removed usage of deprecated method

2010-06-23  Francois Suter (Cobweb)  <typo3@cobweb.ch>

	* Corrected bug in records order when import table uses sortby field

2010-04-27  Francois Suter (Cobweb)  <typo3@cobweb.ch>

	* Added callback of connector for post-process operations
	* Added dependency on svconnector version 1.1.0 or above

2010-03-26  Francois Suter (Cobweb)  <typo3@cobweb.ch>

	* Raised status to stable
	* Released to TER as version 1.0.0

2010-03-22  Francois Suter (Cobweb)  <typo3@cobweb.ch>

	* Added option to configure number of records in debug ouput (to be also used in preview)
	* Updated the manual

2010-02-14  Francois Suter (Cobweb)  <typo3@cobweb.ch>

	* Added full handling of user rights in BE module
	* Added preemptive handling of user rights in importer script
	* Fixed a bug with a missing initialization in foreign mappings

2010-02-03  Francois Suter (Cobweb)  <typo3@cobweb.ch>

	* Set compatibility limit for flushOutput option to TYPO3 4.2 or below

2010-01-19  Francois Suter (Cobweb)  <typo3@cobweb.ch>

	* Corrected usage of TYPO3AJAX API
	* Added possibility to exclude specific fields from insert or update

2009-12-22  Francois Suter (Cobweb)  <typo3@cobweb.ch>

	* Added display of external configuration inside BE module

2009-12-08  Francois Suter (Cobweb)  <typo3@cobweb.ch>

	* Improved check to completely hide display of auto sync column when no sync tool is available

2009-11-25  Francois Suter (Cobweb)  <typo3@cobweb.ch>

	* Corrected abusive display of minimumRecords error message
	* Released to TER as version 0.11.2

2009-11-23  Francois Suter (Cobweb)  <typo3@cobweb.ch>

	* Added process for aborting import
	* Updated the manual
	* Released to TER as version 0.11.1

2009-11-13  Francois Suter (Cobweb)  <typo3@cobweb.ch>

	* Provided full scheduler support (earlier support was broken due to API changes in the scheduler)

2009-11-09  Francois Suter (Cobweb)  <typo3@cobweb.ch>

	* Added reporting of global result status in email subject

2009-10-26  Francois Suter (Cobweb)  <typo3@cobweb.ch>

	* Added possibility to use cron-like syntax in automatic sync configuration

2009-10-05  Francois Suter (Cobweb)  <typo3@cobweb.ch>

	* Added possibility of auto-syncing each import configuration separately

2009-09-30  Francois Suter (Cobweb)  <typo3@cobweb.ch>

	* Added reporting by email

2009-07-07  Francois Suter (Cobweb)  <typo3@cobweb.ch>

	* Added hooks for post-processing after tcemain operations

2009-06-19  Francois Suter (Cobweb)  <typo3@cobweb.ch>

	* Added capacity to use either gabriel or scheduler (TYPO3 4.3+)
	* Added usage of autoloader (TYPO3 4.3+)

2009-06-16  Francois Suter (Cobweb)  <typo3@cobweb.ch>

	* Added configuration option for setting fixed value maps
	* Released to TER as version 0.10.0

2009-06-02  Francois Suter (Cobweb)  <typo3@cobweb.ch>

	* Added configuration option for setting fixed values

2009-03-24  Francois Suter (Cobweb)  <typo3@cobweb.ch>

	* Added option for clearing output
	* Updated the manual
	* Released to TER as version 0.9.0

2009-03-23  Francois Suter (Cobweb)  <typo3@cobweb.ch>

	* Improved error reporting for TCEmain errors

2009-01-20  Francois Suter (Cobweb)  <typo3@cobweb.ch>

	* Added preprocessRawRecordset hook

2009-01-18  Francois Suter (Cobweb)  <typo3@cobweb.ch>

	* Raised status to beta
	* Released to TER as version 0.8.0

2009-01-14  Francois Suter (Cobweb)  <typo3@cobweb.ch>

	* Added unsetting of values that cannot be mapped during the transform step

2008-12-16 Stephane Garchery (Cobweb) <typo3@cobweb.ch>

	* Add set_time_limit option

2008-12-12  Francois Suter (Cobweb)  <typo3@cobweb.ch>

	* Corrected path to table icons
	* Cleaned up MM-relations configuration
	* Updated manual accordingly

2008-12-06  Francois Suter (Cobweb)  <typo3@cobweb.ch>

	* Added enforcePid property
	* Added hook for preprocessing uid list before delete

2008-12-01  Francois Suter (Cobweb)  <typo3@cobweb.ch>

	* Added hooks for preprocessing records before insert and update
	* Changed logic to call different fetch* method from connector depending on external data type
	* Changed use of reference_uid property in external configuration
	* Caught some unitialized variables

2008-11-19  Francois Suter (Cobweb)  <typo3@cobweb.ch>

	* Corrected behaviour of handleArray() to map field names properly
	* Changed use of external foreign reference field in mapping transformtions and MM-relations

2008-11-04  Francois Suter (Cobweb)  <typo3@cobweb.ch>

	* Added several setter and getter methods

2008-10-22  Francois Suter (Cobweb)  <typo3@cobweb.ch>

	* Added sample userFunc
	* Updated manual

2008-10-21  Francois Suter (Cobweb)  <typo3@cobweb.ch>

	* Added feature for calling userFuncs on every external field

2008-09-02  Francois Suter (Cobweb)  <typo3@cobweb.ch>

	* Added API for calling external_import directly with data
	* Modified BE module to separate synchronisable from non-synchronisable tables
	* Updated manual

2008-08-10  Francois Suter (Cobweb)  <typo3@cobweb.ch>

	* Introduced possibility to synchronise a table with multiple external sources
	* Corrected bug in mapping feature
	* Updated manual with instructions for setting up automatic synchronisation and some troubleshooting help

2008-08-04  Francois Suter (Cobweb)  <typo3@cobweb.ch>

	* Updated manual with missing notes about array data format
	* Released to TER as version 0.6.2

2008-08-03  Francois Suter (Cobweb)  <typo3@cobweb.ch>

	* Added array data format handling
	* Added user rights setup instructions in the manual
	* Released to TER as version 0.6.1

2008-07-20  Francois Suter (Cobweb)  <typo3@cobweb.ch>

	* Introduced use of TCEmain for proper data manipulation
	* Cleaned up extended TCA syntax
	* Added hook for pre-processing data before storage
	* Released to TER as version 0.6.0

2008-04-29  Francois Suter (Cobweb)  <typo3@cobweb.ch>

	* Initial release (version 0.5.0)<|MERGE_RESOLUTION|>--- conflicted
+++ resolved
@@ -1,4 +1,3 @@
-<<<<<<< HEAD
 2017-11-12 Francois Suter (Cobweb)  <typo3@cobweb.ch>
 
 	* Added information about mapping MM relations, resolves #34
@@ -51,12 +50,10 @@
 
 	* Refactored Importer class, resolves #8
 	* Added command controller, resolves #20
-=======
+
 2017-03-31 André Wuttig (portrino)  <wuttig@portrino.de>
 
-	* Add priority to scheduler task option label for easier selecting of items to synchronuze when having multiple
-	  configurations for one table
->>>>>>> 4fb5489b
+	* Add priority to scheduler task option label
 
 2017-03-31 Francois Suter (Cobweb)  <typo3@cobweb.ch>
 
