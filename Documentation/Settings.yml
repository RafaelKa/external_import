--- conflicted
+++ resolved
@@ -6,12 +6,8 @@
 conf.py:
   copyright: 2007-2017
   project: External Import
-  version: 3.0
-<<<<<<< HEAD
-  release: 3.1.0-dev
-=======
-  release: 3.0.6
->>>>>>> c2de9942
+  version: 4.0
+  release: 4.0.0-dev
   latex_documents:
   - - Index
     - external_import.tex
